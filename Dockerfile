--- conflicted
+++ resolved
@@ -1,25 +1,13 @@
 FROM inseefrlab/onyxia-vscode-pytorch:py3.12.2-gpu
 
 USER root
-<<<<<<< HEAD
-
-WORKDIR /api
-=======
->>>>>>> a460db09
 
 WORKDIR /app
 
 COPY . /app/
 
-<<<<<<< HEAD
-COPY ./src /api/
-
-EXPOSE 8000
-CMD ["uvicorn", "api:app",  "--proxy-headers", "--host", "0.0.0.0", "--port", "8000"]
-=======
 RUN pip install --no-cache-dir --upgrade -r requirements-app.txt && \
     chmod +x entrypoint.sh
 
 EXPOSE 8000
-ENTRYPOINT [ "./entrypoint.sh" ]
->>>>>>> a460db09
+ENTRYPOINT [ "./entrypoint.sh" ]