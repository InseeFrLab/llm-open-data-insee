import logging

import pandas as pd
import s3fs
from chromadb.config import Settings
<<<<<<< HEAD

# from evaluation import RetrievalConfiguration
=======
from config import COLLECTION_NAME, DB_DIR_LOCAL, EMB_DEVICE, EMB_MODEL_NAME, S3_BUCKET
from evaluation import RetrievalConfiguration
>>>>>>> d4f09d43
from langchain_community.embeddings import HuggingFaceEmbeddings
from langchain_community.vectorstores import Chroma

from src.config import (
    CHUNK_OVERLAP,
    CHUNK_SIZE,
    COLLECTION_NAME,
    DB_DIR_LOCAL,
    EMB_DEVICE,
    EMB_MODEL_NAME,
    MARKDOWN_SEPARATORS,
    S3_BUCKET,
)

from .document_chunker import chunk_documents
from .utils_db import parse_xmls, split_list

logging.basicConfig(
    level=logging.INFO, format="%(asctime)s - %(levelname)s - %(message)s"
)


def parse_collection_name(collection_name: str):
    """
    Parse a concatenated string to extract the embedding model name, chunk size, and overlap size.
    :param concatenated_string: A string in the format 'embeddingmodelname_chunkSize_overlapSize'
    :return: A dictionary with the parsed values
    """
    try:
        # Split the string by the underscore delimiter
        parts = collection_name.split("_")

        # Ensure there are exactly three parts
        if len(parts) != 3:
            raise ValueError(
                "String format is incorrect. Expected format: 'modelname_chunkSize_overlapSize'"
            )

        # Extract and assign the parts
        model_name = parts[0]
        chunk_size = int(parts[1])
        overlap_size = int(parts[2])

        # Return the parsed values in a dictionary
        return {
            "model_name": model_name,
            "chunk_size": chunk_size,
            "overlap_size": overlap_size,
        }
    except Exception as e:
        print(f"Error parsing string: {e}")
        return None


# BUILD VECTOR DATABASE FROM COLLECTION -------------------------


def build_vector_database(
    data_path: str,
    persist_directory: str,
    embedding_model: str,
    collection_name: str,
    filesystem: s3fs.S3FileSystem,
<<<<<<< HEAD
    max_pages: str = None,
    config=None,
=======
    **kwargs,
>>>>>>> d4f09d43
) -> Chroma:

    logging.info(f"The database will temporarily be stored in {persist_directory}")
    logging.info("Start building the database")

    data = pd.read_parquet(f"s3://{S3_BUCKET}/{data_path}", filesystem=filesystem)

    if kwargs.get("max_pages") is not None:
        data = data.head(kwargs.get("max_pages"))

    if config is None:
        config = {}

    # Max batch size is 41666
    max_batch_size = config.get("max_batch_size", 41000)

    # Parse the XML content
    parsed_pages = parse_xmls(data)

    df = data.set_index("id").merge(
        pd.DataFrame(parsed_pages), left_index=True, right_index=True
    )
    df = df[
        [
            "titre",
            "categorie",
            "url",
            "dateDiffusion",
            "theme",
            "collection",
            "libelleAffichageGeo",
            "content",
        ]
    ]

    # Temporary solution to add the RMES data
    data_path_rmes = "data/processed_data/rmes_sources_content.parquet"
    data_rmes = pd.read_parquet(
        f"s3://{S3_BUCKET}/{data_path_rmes}", filesystem=filesystem
    )
    df = pd.concat([df, data_rmes])

    # fill NaN values with empty strings since metadata doesn't accept NoneType in Chroma
    df = df.fillna(value="")

    # chucking of documents
<<<<<<< HEAD
    all_splits, chunk_infos = chunk_documents(
        data=df,
        md_split=True,
        hf_tokenizer_name=embedding_model,
        chunk_size=config.get("chunk_size", CHUNK_SIZE),
        chunk_overlap=config.get("chunk_overlap", CHUNK_OVERLAP),
        separators=MARKDOWN_SEPARATORS,
    )
=======
    all_splits = chunk_documents(data=df, **kwargs)
>>>>>>> d4f09d43

    embedding_model = HuggingFaceEmbeddings(  # load from sentence transformers
        model_name=embedding_model,
        model_kwargs={"device": EMB_DEVICE},
        encode_kwargs={"normalize_embeddings": True},  # set True for cosine similarity
        show_progress=False,
    )

    split_docs_chunked = split_list(all_splits, max_batch_size)

    for split_docs_chunk in split_docs_chunked:
        db = Chroma.from_documents(
            collection_name=collection_name,
            documents=split_docs_chunk,
            persist_directory=persist_directory,
            embedding=embedding_model,
            client_settings=Settings(anonymized_telemetry=False, is_persistent=True),
        )

    logging.info("The database has been built")
    return db, df


# RELOAD VECTOR DATABASE FROM DIRECTORY -------------------------


def reload_database_from_local_dir(
    embed_model_name: str = EMB_MODEL_NAME,
    collection_name: str = COLLECTION_NAME,
    persist_directory: str = DB_DIR_LOCAL,
    embed_device: str = EMB_DEVICE,
) -> Chroma:

    embedding_model = HuggingFaceEmbeddings(
        model_name=embed_model_name,
        multi_process=False,
        model_kwargs={"device": embed_device, "trust_remote_code": True},
        encode_kwargs={"normalize_embeddings": True},
        show_progress=True,
    )
    db = Chroma(
        collection_name=collection_name,
        persist_directory=persist_directory,
        embedding_function=embedding_model,
    )

    logging.info(
        f"The database (collection {collection_name}) "
        f"has been reloaded from directory {persist_directory}"
    )
    return db


def load_retriever(
    emb_model_name,
    vectorstore=None,
    persist_directory="data/chroma_db",
    device="cuda",
    collection_name: str = "insee_data",
    retriever_params: dict = None,
):
    # Load vector database
    if vectorstore is None:
        logging.info("Reloading database in session")
        vectorstore = reload_database_from_local_dir(
            embed_model_name=emb_model_name,
            collection_name=collection_name,
            persist_directory=persist_directory,
            embed_device=device,
        )
    else:
        logging.info("vectorstore being provided, skipping the reloading")

    if retriever_params is None:
        retriever_params = {"search_type": "similarity", "search_kwargs": {"k": 30}}

    search_kwargs = retriever_params.get("search_kwargs", {"k": 20})

    # Set up a retriever
    retriever = vectorstore.as_retriever(
        search_type="similarity", search_kwargs=search_kwargs
    )
    return retriever, vectorstore<|MERGE_RESOLUTION|>--- conflicted
+++ resolved
@@ -3,33 +3,21 @@
 import pandas as pd
 import s3fs
 from chromadb.config import Settings
-<<<<<<< HEAD
-
-# from evaluation import RetrievalConfiguration
-=======
-from config import COLLECTION_NAME, DB_DIR_LOCAL, EMB_DEVICE, EMB_MODEL_NAME, S3_BUCKET
-from evaluation import RetrievalConfiguration
->>>>>>> d4f09d43
 from langchain_community.embeddings import HuggingFaceEmbeddings
 from langchain_community.vectorstores import Chroma
 
 from src.config import (
-    CHUNK_OVERLAP,
-    CHUNK_SIZE,
+    CHROMA_DB_LOCAL_DIRECTORY,
     COLLECTION_NAME,
-    DB_DIR_LOCAL,
     EMB_DEVICE,
     EMB_MODEL_NAME,
-    MARKDOWN_SEPARATORS,
     S3_BUCKET,
 )
 
 from .document_chunker import chunk_documents
 from .utils_db import parse_xmls, split_list
 
-logging.basicConfig(
-    level=logging.INFO, format="%(asctime)s - %(levelname)s - %(message)s"
-)
+logging.basicConfig(level=logging.INFO, format="%(asctime)s - %(levelname)s - %(message)s")
 
 
 def parse_collection_name(collection_name: str):
@@ -44,9 +32,7 @@
 
         # Ensure there are exactly three parts
         if len(parts) != 3:
-            raise ValueError(
-                "String format is incorrect. Expected format: 'modelname_chunkSize_overlapSize'"
-            )
+            raise ValueError("String format is incorrect. Expected format: 'modelname_chunkSize_overlapSize'")
 
         # Extract and assign the parts
         model_name = parts[0]
@@ -73,14 +59,8 @@
     embedding_model: str,
     collection_name: str,
     filesystem: s3fs.S3FileSystem,
-<<<<<<< HEAD
-    max_pages: str = None,
-    config=None,
-=======
     **kwargs,
->>>>>>> d4f09d43
 ) -> Chroma:
-
     logging.info(f"The database will temporarily be stored in {persist_directory}")
     logging.info("Start building the database")
 
@@ -89,18 +69,10 @@
     if kwargs.get("max_pages") is not None:
         data = data.head(kwargs.get("max_pages"))
 
-    if config is None:
-        config = {}
-
-    # Max batch size is 41666
-    max_batch_size = config.get("max_batch_size", 41000)
-
     # Parse the XML content
     parsed_pages = parse_xmls(data)
 
-    df = data.set_index("id").merge(
-        pd.DataFrame(parsed_pages), left_index=True, right_index=True
-    )
+    df = data.set_index("id").merge(pd.DataFrame(parsed_pages), left_index=True, right_index=True)
     df = df[
         [
             "titre",
@@ -116,27 +88,14 @@
 
     # Temporary solution to add the RMES data
     data_path_rmes = "data/processed_data/rmes_sources_content.parquet"
-    data_rmes = pd.read_parquet(
-        f"s3://{S3_BUCKET}/{data_path_rmes}", filesystem=filesystem
-    )
+    data_rmes = pd.read_parquet(f"s3://{S3_BUCKET}/{data_path_rmes}", filesystem=filesystem)
     df = pd.concat([df, data_rmes])
 
     # fill NaN values with empty strings since metadata doesn't accept NoneType in Chroma
     df = df.fillna(value="")
 
     # chucking of documents
-<<<<<<< HEAD
-    all_splits, chunk_infos = chunk_documents(
-        data=df,
-        md_split=True,
-        hf_tokenizer_name=embedding_model,
-        chunk_size=config.get("chunk_size", CHUNK_SIZE),
-        chunk_overlap=config.get("chunk_overlap", CHUNK_OVERLAP),
-        separators=MARKDOWN_SEPARATORS,
-    )
-=======
     all_splits = chunk_documents(data=df, **kwargs)
->>>>>>> d4f09d43
 
     embedding_model = HuggingFaceEmbeddings(  # load from sentence transformers
         model_name=embedding_model,
@@ -145,6 +104,7 @@
         show_progress=False,
     )
 
+    max_batch_size = 41600
     split_docs_chunked = split_list(all_splits, max_batch_size)
 
     for split_docs_chunk in split_docs_chunked:
@@ -166,10 +126,9 @@
 def reload_database_from_local_dir(
     embed_model_name: str = EMB_MODEL_NAME,
     collection_name: str = COLLECTION_NAME,
-    persist_directory: str = DB_DIR_LOCAL,
+    persist_directory: str = CHROMA_DB_LOCAL_DIRECTORY,
     embed_device: str = EMB_DEVICE,
 ) -> Chroma:
-
     embedding_model = HuggingFaceEmbeddings(
         model_name=embed_model_name,
         multi_process=False,
@@ -183,10 +142,7 @@
         embedding_function=embedding_model,
     )
 
-    logging.info(
-        f"The database (collection {collection_name}) "
-        f"has been reloaded from directory {persist_directory}"
-    )
+    logging.info(f"The database (collection {collection_name}) " f"has been reloaded from directory {persist_directory}")
     return db
 
 
@@ -216,7 +172,5 @@
     search_kwargs = retriever_params.get("search_kwargs", {"k": 20})
 
     # Set up a retriever
-    retriever = vectorstore.as_retriever(
-        search_type="similarity", search_kwargs=search_kwargs
-    )
+    retriever = vectorstore.as_retriever(search_type="similarity", search_kwargs=search_kwargs)
     return retriever, vectorstore