--- conflicted
+++ resolved
@@ -3,13 +3,8 @@
 import pandas as pd
 import s3fs
 from chromadb.config import Settings
-<<<<<<< HEAD
 from config import COLLECTION_NAME, DB_DIR_LOCAL, EMB_DEVICE, EMB_MODEL_NAME, MARKDOWN_SEPARATORS, S3_BUCKET
-=======
-from config import COLLECTION_NAME, DB_DIR_LOCAL, DB_DIR_S3, EMB_DEVICE, EMB_MODEL_NAME
-from doc_building import build_documents_from_dataframe, compute_autokonenizer_chunk_size
 from evaluation import RetrievalConfiguration
->>>>>>> ada67c1b
 from langchain_community.embeddings import HuggingFaceEmbeddings
 from langchain_community.vectorstores import Chroma
 
@@ -26,13 +21,13 @@
     collection_name: str,
     filesystem: s3fs.S3FileSystem,
     max_pages: str = None,
+    config: RetrievalConfiguration = None,
 ) -> Chroma:
     logging.info(f"The database will temporarily be stored in {persist_directory}")
     logging.info("Start building the database")
 
     data = pd.read_parquet(f"s3://{S3_BUCKET}/{data_path}", filesystem=filesystem)
 
-<<<<<<< HEAD
     if max_pages is not None:
         data = data.head(max_pages)
 
@@ -56,111 +51,11 @@
     embedding_model = HuggingFaceEmbeddings(  # load from sentence transformers
         model_name=embedding_model,
         model_kwargs={"device": EMB_DEVICE},
-=======
-def build_database_from_dataframe(
-    df: pd.DataFrame,
-    persist_directory: str = str(DB_DIR_S3),
-    embedding_model: str = str(EMB_MODEL_NAME),
-    collection_name: str = COLLECTION_NAME,
-    max_pages: str = None,
-    config: RetrievalConfiguration = None,
-) -> Chroma:
-    """
-    Args:
-        df (pd.DataFrame)
-
-    Returns:
-        Chroma: vector database
-    """
-    logging.info(f"The database will be stored in {persist_directory}")
-    # rename the column names:
-    not_null_filtered_df = df.rename(
-        columns={
-            "paragraphs": "content",
-            "url_source": "source",
-            "titles_para": "title",
-            "dateDiffusion": "date_diffusion",
-            "id_origin": "insee_id",
-        },
-        errors="ignore",
-        inplace=False,
-    )
-
-    # chucking of documents
-    all_splits = build_documents_from_dataframe(not_null_filtered_df, embedding_model_name=embedding_model, config=config)
-    logging.info("Storing the Document objects")
-
-    embedding_model = HuggingFaceEmbeddings(  # load from sentence transformers
-        model_name=embedding_model,
-        model_kwargs={"device": EMB_DEVICE, "trust_remote_code": True},
->>>>>>> ada67c1b
         encode_kwargs={"normalize_embeddings": True},  # set True for cosine similarity
         show_progress=False,
     )
 
-<<<<<<< HEAD
     split_docs_chunked = split_list(all_splits, 41000)  # Max batch size is 41666
-=======
-    # collection_name = "insee_data_" + str(EMB_MODEL_NAME.split("/")[-1])
-    collection_name = COLLECTION_NAME
-    db = Chroma.from_documents(
-        collection_name=collection_name,
-        documents=all_splits,
-        persist_directory=persist_directory,
-        embedding=embedding_model,
-    )
-    logging.info("The database has been built")
-
-    return db
-
-
-def build_database_from_csv(
-    path: str,
-    persist_directory: str = str(DB_DIR_S3),
-    embedding_model: str = str(EMB_MODEL_NAME),
-    collection_name: str = COLLECTION_NAME,
-    max_pages: str = None,
-) -> Chroma:
-    logging.info(f"The database will be stored in {persist_directory}")
-
-    if os.path.exists(path):
-        logging.info(f"The path '{path}' exists.")
-        logging.info("Start building the database")
-
-        data = pd.read_csv(path, low_memory=False)
-        if max_pages is not None:
-            data = data.head(max_pages)
-
-        logging.info("Extracting paragraphs and metadata")
-        df = extract_paragraphs(data)  # dataframe
-
-        # rename the column names:
-        df.rename(
-            columns={
-                "paragraphs": "content",
-                "url_source": "source",
-                "dateDiffusion": "date_diffusion",
-                "id_origin": "insee_id",
-            },
-            inplace=True,
-        )
-
-        # remove NaN value to empty strings
-        logging.info("Remove NaN values by empty strings")
-        df.fillna(value="", inplace=True)
-
-        # chucking of documents
-        all_splits = build_documents_from_dataframe(df)
-        logging.info("Storing the Document objects")
-
-        embedding_model = HuggingFaceEmbeddings(  # load from sentence transformers
-            model_name=embedding_model,
-            multi_process=False,
-            model_kwargs={"device": EMB_DEVICE, "trust_remote_code": True},
-            encode_kwargs={"normalize_embeddings": True},  # set True for cosine similarity
-            show_progress=False,
-        )
->>>>>>> ada67c1b
 
     for split_docs_chunk in split_docs_chunked:
         db = Chroma.from_documents(
