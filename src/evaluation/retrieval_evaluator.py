--- conflicted
+++ resolved
@@ -5,10 +5,6 @@
 import chromadb
 import numpy as np
 import pandas as pd
-<<<<<<< HEAD
-=======
-from config import EMB_DEVICE, EMB_MODEL_NAME
->>>>>>> 1d9712cd
 from langchain_community.vectorstores.chroma import Chroma
 from scipy.sparse import csr_matrix
 from tqdm import tqdm
