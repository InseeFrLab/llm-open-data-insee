[project]
name = "llm-open-data-insee"
version = "0.1.0"
description = "Add your description here"
readme = "README.md"
requires-python = ">=3.12"
dependencies = [
    "accelerate>=0.26.0",
    "beautifulsoup4>=4.13.3",
    "bitsandbytes>=0.45.3",
    "chainlit>=2.4.1",
    "chromadb>=0.6.3",
    "confz>=2.1.0",
    "jsonlines>=4.0.0",
    "langchain>=0.3.20",
    "langchain-chroma>=0.2.2",
    "langchain-community>=0.3.19",
    "langchain-core>=0.3.45",
    "langchain-huggingface>=0.1.2",
    "langchain-openai>=0.3.9",
    "langchain-qdrant>=0.2.0",
    "langchain-text-splitters>=0.3.6",
    "loguru>=0.7.3",
    "lxml>=5.3.1",
    "markdownify>=1.1.0",
    "matplotlib>=3.10.1",
    "mlflow>=2.21.0",
    "numpy>=1.26.4",
    "pandas>=2.2.3",
    "pipreqs>=0.5.0",
    "pyyaml>=6.0.2",
    "ragatouille>=0.0.9",
    "rank-bm25>=0.2.2",
    "s3fs>=2025.3.0",
    "scipy>=1.15.2",
    "streamlit>=1.43.2",
    "tqdm>=4.67.1",
    "transformers>=4.49.0",
    "vllm>=0.7.3",
]


[tool.ruff]
line-length = 120
indent-width = 4
extend-include = ["*.ipynb"]
extend-exclude = ["notebooks/*"]
target-version = "py312"

[[tool.mypy.overrides]]
module = "s3fs"
ignore_missing_imports = true

[[tool.mypy.overrides]]
module = "transformers"
ignore_missing_imports = true

[dependency-groups]
dev = [
<<<<<<< HEAD
    "vulture>=2.14",
=======
    "ruff>=0.11.0",
>>>>>>> d02f747c
]

[tool.ruff.lint]
select = [
    # pycodestyle
    "E",
    # Pyflakes
    "F",
    # pyupgrade
    "UP",
    # flake8-bugbear
    "B",
    # flake8-simplify
    "SIM",
    # isort
    "I",
]
#ignore  = ["B024"]

[tool.ruff.lint.flake8-bugbear]
extend-immutable-calls = [
    "src.config.DefaultFullConfig"
]

[tool.ruff.format]
indent-style = "space"<|MERGE_RESOLUTION|>--- conflicted
+++ resolved
@@ -57,11 +57,8 @@
 
 [dependency-groups]
 dev = [
-<<<<<<< HEAD
     "vulture>=2.14",
-=======
     "ruff>=0.11.0",
->>>>>>> d02f747c
 ]
 
 [tool.ruff.lint]
