--- conflicted
+++ resolved
@@ -1,6 +1,15 @@
 import os
 
 import chainlit as cl
+
+from langchain_huggingface import HuggingFaceEmbeddings
+from qdrant_client import QdrantClient
+from langchain_qdrant import QdrantVectorStore
+
+from src.utils import create_prompt_from_instructions, format_docs
+from src.model_building import cache_model_from_hf_hub
+
+from loguru import logger
 import pandas as pd
 from dotenv import load_dotenv
 from langchain_huggingface import HuggingFaceEmbeddings
@@ -9,10 +18,6 @@
 from openai import AsyncOpenAI
 from qdrant_client import QdrantClient
 
-<<<<<<< HEAD
-from src.utils import create_prompt_from_instructions, format_docs
-=======
->>>>>>> 6cc54d3c
 from src.model_building import cache_model_from_hf_hub
 from src.utils import create_prompt_from_instructions, format_docs
 
@@ -83,7 +88,6 @@
     cache_model_from_hf_hub(EMBEDDING_MODEL, hf_token=os.environ.get("HF_TOKEN"))
 
     emb_model = HuggingFaceEmbeddings(  # load from sentence transformers
-<<<<<<< HEAD
             model_name=EMBEDDING_MODEL,
             model_kwargs={"device": "cpu"},
             encode_kwargs={"normalize_embeddings": True},  # set True for cosine similarity
@@ -98,15 +102,6 @@
     )
 
     logger.success("Connection to DB client successful")
-=======
-        model_name=EMBEDDING_MODEL,
-        model_kwargs={"device": "cuda"},
-        encode_kwargs={"normalize_embeddings": True},  # set True for cosine similarity
-        show_progress=False,
-    )
-
-    client = QdrantClient(url=URL_QDRANT, api_key=API_KEY_QDRANT, port="443", https="true")
->>>>>>> 6cc54d3c
 
     vectorstore = QdrantVectorStore(
         client=client, collection_name=COLLECTION_NAME, embedding=emb_model, vector_name=EMBEDDING_MODEL
